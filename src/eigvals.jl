using Base.LinAlg: Givens, Rotation, givensAlgorithm
import Base: @propagate_inbounds

"""
Computes the eigenvalues of the matrix A. Assumes that A is in Schur form.
"""
function eigvalues(A::AbstractMatrix{T}; tol = eps(real(T))) where {T}
    n = size(A, 1)
    λs = Vector{complex(T)}(n)
    i = 1

    while i < n
        if abs(A[i + 1, i]) < tol*(abs(A[i + 1, i + 1]) + abs( A[i, i]))
            λs[i] =  A[i, i]
            i += 1
        else
            d =  A[i, i]*A[i + 1, i + 1] - A[i, i + 1]*A[i + 1, i]
            x = 0.5*(A[i, i] + A[i + 1, i + 1])
            y = sqrt(complex(x*x - d))
            λs[i] = x + y
            λs[i + 1] = x - y
            i += 2
        end
    end

    if i == n 
        λs[i] = A[n, n] 
    end

    return λs
end

@propagate_inbounds is_offdiagonal_small(H, i, tol) = abs(H[i+1,i]) < tol*(abs(H[i,i]) + abs(H[i+1,i+1]))

local_schurfact!(A, Q) = local_schurfact!(A, Q, 1, size(A, 1))

function local_schurfact!(H::AbstractMatrix{T}, Q::AbstractMatrix{T}, start, stop; tol = eps(real(T)), debug = false, maxiter = 100*size(H, 1)) where {T<:Real}
    to = stop

    # iteration count
    iter = 0

    @inbounds while true
        iter += 1

        # Don't like that this throws :|
        # iter > maxiter && throw(ArgumentError("iteration limit $maxiter reached"))
        iter > maxiter && return false

        # Indexing
        # `to` points to the column where the off-diagonal value was last zero.
        # while `from` points to the smallest index such that there is no small off-diagonal
        # value in columns from:end-1. Sometimes `from` is just 1. Cartoon of a split 
        # with from != 1:
        # 
        #  + + | | | | + +
        #  + + | | | | + +
        #    o X X X X = =
        #      X X X X = =
        #      . X X X = =
        #      .   X X = =
        #      .     o + +
        #      .     . + +
        #      ^     ^
        #   from   to
        # The X's form the unreduced Hessenberg matrix we are applying QR iterations to,
        # the | and = values get updated by Given's rotations, while the + values remain
        # untouched! The o's are zeros -- or numerically considered zeros.

        # We keep `from` one column past the zero off-diagonal value, so we check whether
        # the `from - 1` column has a small off-diagonal value.
        from = to
        while from > start && !is_offdiagonal_small(H, from - 1, tol)
            from -= 1
        end

        if from == to
            # This just means H[to, to-1] == 0, so one eigenvalue converged at the end
            to -= 1
            debug && @printf("Bottom deflation! Block size is one. New to is %6d\n", to)
        else
            # Now we are sure we can work with a 2x2 block H[to-1:to,to-1:to]
            # We check if this block has a conjugate eigenpair, which might mean we have
            # converged w.r.t. this block if from + 1 == to. 
            # Otherwise, if from + 1 < to, we do either a single or double shift, based on
            # whether the H[to-1:to,to-1:to] part has real eigenvalues or a conjugate pair.

            H₁₁, H₁₂ = H[to-1,to-1], H[to-1,to]
            H₂₁, H₂₂ = H[to  ,to-1], H[to  ,to]

            # Matrix determinant and trace
            d = H₁₁ * H₂₂ - H₂₁ * H₁₂
            t = H₁₁ + H₂₂

            debug && @printf("block start is: %6d, block end is: %6d, d: %10.3e, t: %10.3e\n", from, to, d, t)

            # Quadratic eqn discriminant
            discriminant = t * t - 4d

            if discriminant > zero(T)
                # Real eigenvalues.
                # Note that if from + 1 == to in this case, then just one additional
                # iteration is necessary, since the Wilkinson shift will do an exact shift.

                # Determine the Wilkinson shift -- the closest eigenvalue of the 2x2 block
                # near H[to,to]
                sqr = sqrt(discriminant)
                λ₁ = (t + sqr) / 2
                λ₂ = (t - sqr) / 2
                λ = abs(H₂₂ - λ₁) < abs(H₂₂ - λ₂) ? λ₁ : λ₂
                # Run a bulge chase
                singleShiftQR!(H, Q, λ, from, to)
                # print("Single shift")
            else
                # Conjugate pair
                if from + 1 == to
                    # A conjugate pair has converged apparently!
                    to -= 2
                    debug && @printf("Bottom deflation! Block size is two. New to is %6d\n", to)
                else
                    # Otherwise we do a double shift!
                    sqr = sqrt(complex(discriminant))
                    λ = (t + sqr) / 2
                    double_shift_schur!(H, from, to, λ, Q)
                    print("Double shift")
                end
            end
        end

        debug && @show to

        # Converged!
        to ≤ start && break
    end

    return true
end

<<<<<<< HEAD
function local_schurfact!(H::AbstractMatrix{T}, Q::AbstractMatrix{T}, active, max; tol = eps(real(T)), debug = false, maxiter = 100*size(H, 1)) where {T}
    n = size(H, 1)

    istart = active
    iend = max
    # HH = view(H, active:max, active:max)

    # istart = 1
    # iend = max - active + 1
    # HH = view(H, active:max, active:max)
    # HH_copy = copy(HH)
    # Q = eye(T, max)
=======
function schurfact!(H::AbstractMatrix{T}, Q::AbstractMatrix{T}, start, stop; tol = eps(real(T)), debug = false, maxiter = 100*size(H, 1)) where {T}
    to = stop
>>>>>>> 81a4043e

    # iteration count
    iter = 0

    @inbounds while true
        iter += 1

        # Don't like that this throws :|
        # iter > maxiter && throw(ArgumentError("iteration limit $maxiter reached"))
        iter > maxiter && return false

        # Indexing
        # `to` points to the column where the off-diagonal value was last zero.
        # while `from` points to the smallest index such that there is no small off-diagonal
        # value in columns from:end-1. Sometimes `from` is just 1. Cartoon of a split 
        # with from != 1:
        # 
        #  + + | | | | + +
        #  + + | | | | + +
        #    o X X X X = =
        #      X X X X = =
        #      . X X X = =
        #      .   X X = =
        #      .     o + +
        #      .     . + +
        #      ^     ^
        #   from   to
        # The X's form the unreduced Hessenberg matrix we are applying QR iterations to,
        # the | and = values get updated by Given's rotations, while the + values remain
        # untouched! The o's are zeros -- or numerically considered zeros.

        # We keep `from` one column past the zero off-diagonal value, so we check whether
        # the `from - 1` column has a small off-diagonal value.
        from = to
        while from > start && !is_offdiagonal_small(H, from - 1, tol)
            from -= 1
        end

        if from == to
            # This just means H[to, to-1] == 0, so one eigenvalue converged at the end
            to -= 1
            debug && @printf("Bottom deflation! Block size is one. New to is %6d\n", to)
        else
            # Now we are sure we can work with a 2x2 block H[to-1:to,to-1:to]
            # We check if this block has a conjugate eigenpair, which might mean we have
            # converged w.r.t. this block if from + 1 == to. 
            # Otherwise, if from + 1 < to, we do either a single or double shift, based on
            # whether the H[to-1:to,to-1:to] part has real eigenvalues or a conjugate pair.

            H₁₁, H₁₂ = H[to-1,to-1], H[to-1,to]
            H₂₁, H₂₂ = H[to  ,to-1], H[to  ,to]

            # Matrix determinant and trace
            d = H₁₁ * H₂₂ - H₂₁ * H₁₂
            t = H₁₁ + H₂₂

            debug && @printf("block start is: %6d, block end is: %6d, d: %10.3e, t: %10.3e\n", from, to, d, t)

            # Quadratic eqn discriminant
            discriminant = t * t - 4d

            # Note that if from + 1 == to in this case, then just one additional
            # iteration is necessary, since the Wilkinson shift will do an exact shift.

            # Determine the Wilkinson shift -- the closest eigenvalue of the 2x2 block
            # near H[to,to]
            sqr = sqrt(discriminant)
            λ₁ = (t + sqr) / 2
            λ₂ = (t - sqr) / 2
            λ = abs(H₂₂ - λ₁) < abs(H₂₂ - λ₂) ? λ₁ : λ₂
            # Run a bulge chase
            singleShiftQR!(H, Q, λ, from, to)
            # print("Single shift")
        end

        debug && @show to

        # Converged!
        to ≤ start && break
    end

    return true
end

function singleShiftQR!(HH::StridedMatrix, Q::AbstractMatrix, shift::Number, istart::Integer, iend::Integer)
    m = size(HH, 1)
    H11 = HH[istart, istart]
    H21 = HH[istart + 1, istart]
    if m > istart + 1
        Htmp = HH[istart + 2, istart]
        HH[istart + 2, istart] = 0
    end
    c, s = givensAlgorithm(H11 - shift, H21)
    G = Givens(c, s, istart)
    mul!(G, HH)
    mul!(HH, G)
    mul!(Q, G)
    for i = istart:iend - 2
        c, s = givensAlgorithm(HH[i + 1, i], HH[i + 2, i])
        G = Givens(c, s, i + 1)
        mul!(G, HH)
        HH[i + 2, i] = Htmp
        if i < iend - 2
            Htmp = HH[i + 3, i + 1]
            HH[i + 3, i + 1] = 0
        end
        mul!(HH, G)
        mul!(Q, G)
    end
    return HH
end

function doubleShiftQR!(HH::StridedMatrix, Q::AbstractMatrix, shiftTrace::Number, shiftDeterminant::Number, istart::Integer, iend::Integer)
    m = size(HH, 2)
    H11 = HH[istart, istart]
    H21 = HH[istart + 1, istart]
    Htmp11 = HH[istart + 2, istart]
    HH[istart + 2, istart] = 0
    if istart + 3 <= m
        Htmp21 = HH[istart + 3, istart]
        HH[istart + 3, istart] = 0
        Htmp22 = HH[istart + 3, istart + 1]
        HH[istart + 3, istart + 1] = 0
    else
        # values doen't matter in this case but variables should be initialized
        Htmp21 = Htmp22 = Htmp11
    end
    c1, s1, nrm = givensAlgorithm(H21*(H11 + HH[istart + 1, istart + 1] - shiftTrace), H21*HH[istart + 2, istart + 1])
    G1 = Givens(c1, s1, istart + 1)
    c2, s2, _ = givensAlgorithm(H11*H11 + HH[istart, istart + 1]*H21 - shiftTrace*H11 + shiftDeterminant, nrm)
    G2 = Givens(c2, s2, istart)

    vHH = view(HH, :, istart:m)
    mul!(G1, vHH)
    mul!(G2, vHH)
    vHH = view(HH, 1:min(istart + 3, m), :)
    mul!(vHH, G1)
    mul!(vHH, G2)
    mul!(Q, G1)
    mul!(Q, G2)

    for i = istart:iend - 2
        for j = 2:1
            if i + j + 1 > iend break end
            # G, _ = givens(H.H,i+1,i+j+1,i)
            c, s, _ = givensAlgorithm(HH[i + j, i], HH[i + j + 1, i])
            G = Givens(c, s, i + j)
            mul!(G, view(HH, :, i:m))

            # Not sure what this was for
            # HH[i + j + 1, i] = Htmp11
            # Htmp11 = Htmp21
            
            # Commented out from the start 
            # if i + j + 2 <= iend
                # Htmp21 = HH[i + j + 2, i + 1]
                # HH[i + j + 2, i + 1] = 0
            # end
            
            if i + 4 <= iend
                Htmp22 = HH[i + 4, i + j]
                HH[i + 4, i + j] = 0
            end
            mul!(view(HH, 1:min(i + j + 2, iend), :), G)
            mul!(Q, G)
        end
    end
    return HH
end

function double_shift_schur!(H::AbstractMatrix{Tv}, min, max, μ::Complex, Q::AbstractMatrix) where {Tv<:Real}
    # Compute the three nonzero entries of (H - μ₂)(H - μ₁)e₁.
    p₁ = abs2(μ) - 2 * real(μ) * H[min,min] + H[min,min] * H[min,min] + H[min,min+1] * H[min+1,min]
    p₂ = -2.0 * real(μ) * H[min+1,min] + H[min+1,min] * H[min,min] + H[min+1,min+1] * H[min+1,min]
    p₃ = H[min+2,min+1] * H[min+1,min]

    # Map that column to a mulitiple of e₁ via three Given's rotations
    c₁, s₁, nrm = givensAlgorithm(p₂, p₃)
    c₂, s₂,     = givensAlgorithm(p₁, nrm)
    G₁ = Givens(c₁, s₁, min+1)
    G₂ = Givens(c₂, s₂, min)

    # Apply the Given's rotations
    mul!(G₁, H)
    mul!(G₂, H)
    mul!(H, G₁)
    mul!(H, G₂)

    # Update Q
    mul!(Q, G₁)
    mul!(Q, G₂)

    # Bulge chasing. First step of the for-loop below looks like:
    #   min           max
    #     ↓           ↓
    #     x x x x x x x     x x x x x x x     x + + + x x x
    # i → x x x x x x x     + + + + + + +     x + + + x x x 
    #     x x x x x x x     o + + + + + +       + + + x x x
    #     x x x x x x x  ⇒  o + + + + + +  ⇒   + + + x x x
    #       |   x x x x           x x x x       + + + x x x
    #       |     x x x             x x x             x x x
    #       |       x x               x x               x x
    #       ↑
    #       i
    #
    # Last iterations looks like:
    #   min           max
    #     ↓           ↓
    #     x x x x x x x     x x x x x x x     x x x x + + +
    #     x x x x x x x     x x x x x x x     x x x x + + +
    #       x x x x x x       x x x x x x       x x x + + +
    #         x x x x x  ⇒    x x x x x x  ⇒     x x + + +
    # i → ----- x x x x           + + + +           x + + +
    #           x x x x           o + + +             + + +
    #           x x x x           o + + +             + + +
    #             ↑
    #             i

    for i = min + 1 : max - 2
        c₁, s₁, nrm = givensAlgorithm(H[i+1,i-1], H[i+2,i-1])
        c₂, s₂,     = givensAlgorithm(H[i,i-1], nrm)
        G₁ = Givens(c₁, s₁, i+1)
        G₂ = Givens(c₂, s₂, i)

        # Restore to Hessenberg
        mul!(G₁, H)
        mul!(G₂, H)

        # Introduce zeros below Hessenberg part
        H[i+1,i-1] = zero(Tv)
        H[i+2,i-1] = zero(Tv)

        # Create a new bulge
        mul!(H, G₁)
        mul!(H, G₂)

        # Update Q
        mul!(Q, G₁)
        mul!(Q, G₂)
    end

    # Last bulge is just one Given's rotation
    #     min           max
    #       ↓           ↓
    # min → x x x x x x x    x x x x x x x    x x x x x + +  
    #       x x x x x x x    x x x x x x x    x x x x x + +  
    #         x x x x x x      x x x x x x      x x x x + +  
    #           x x x x x  ⇒     x x x x x  ⇒    x x x + +  
    #             x x x x          x x x x          x x + +  
    #               x x x            + + +            x + +  
    # max → ------- x x x            o + +              + +


    c, s, = givensAlgorithm(H[max-1,max-2], H[max,max-2])
    G = Givens(c, s, max-1)
    mul!(G, H)
    H[max,max-2] = zero(Tv)
    mul!(H, G)
    mul!(Q, G)

    H
end<|MERGE_RESOLUTION|>--- conflicted
+++ resolved
@@ -136,23 +136,8 @@
     return true
 end
 
-<<<<<<< HEAD
-function local_schurfact!(H::AbstractMatrix{T}, Q::AbstractMatrix{T}, active, max; tol = eps(real(T)), debug = false, maxiter = 100*size(H, 1)) where {T}
-    n = size(H, 1)
-
-    istart = active
-    iend = max
-    # HH = view(H, active:max, active:max)
-
-    # istart = 1
-    # iend = max - active + 1
-    # HH = view(H, active:max, active:max)
-    # HH_copy = copy(HH)
-    # Q = eye(T, max)
-=======
-function schurfact!(H::AbstractMatrix{T}, Q::AbstractMatrix{T}, start, stop; tol = eps(real(T)), debug = false, maxiter = 100*size(H, 1)) where {T}
+function local_schurfact!(H::AbstractMatrix{T}, Q::AbstractMatrix{T}, start, stop; tol = eps(real(T)), debug = false, maxiter = 100*size(H, 1)) where {T}
     to = stop
->>>>>>> 81a4043e
 
     # iteration count
     iter = 0
