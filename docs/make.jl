using Documenter, ArnoldiMethod

makedocs(
    modules = [ArnoldiMethod],
    sitename = "ArnoldiMethod.jl",
    format = Documenter.HTML(),
    pages = [
	"Home" => "index.md",
	"Theory" => "theory.md",
	"Using ArnoldiMethod.jl" => [
	    "Getting started" => "usage/01_getting_started.md",
	    "Transformations" => "usage/02_spectral_transformations.md"
	]
    ],
    warnonly = [:missing_docs, :cross_references],
)

# Documenter can also automatically deploy documentation to gh-pages.
# See "Hosting Documentation" and deploydocs() in the Documenter manual
# for more information.
deploydocs(
<<<<<<< HEAD
    repo = "github.com/JuliaSparse/KLU.jl.git",
    devbranch="main"
=======
    repo = "github.com/JuliaLinearAlgebra/ArnoldiMethod.jl.git",
    devbranch="master"
>>>>>>> 69487dd5
)<|MERGE_RESOLUTION|>--- conflicted
+++ resolved
@@ -19,11 +19,6 @@
 # See "Hosting Documentation" and deploydocs() in the Documenter manual
 # for more information.
 deploydocs(
-<<<<<<< HEAD
-    repo = "github.com/JuliaSparse/KLU.jl.git",
-    devbranch="main"
-=======
     repo = "github.com/JuliaLinearAlgebra/ArnoldiMethod.jl.git",
     devbranch="master"
->>>>>>> 69487dd5
 )